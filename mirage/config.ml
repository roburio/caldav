open Mirage

let net =
  if_impl Key.is_unix
    (socket_stackv4 [Ipaddr.V4.any])
    (static_ipv4_stack ~arp:farp default_network)

(* set ~tls to false to get a plain-http server *)
let http_srv = http_server @@ conduit_direct ~tls:true net

(* TODO: make it possible to enable and disable schemes without providing a port *)
let http_port =
  let doc = Key.Arg.info ~doc:"Listening HTTP port." ["http"] ~docv:"PORT" in
  Key.(create "http_port" Arg.(opt (some int) None doc))

let https_port =
  let doc = Key.Arg.info ~doc:"Listening HTTPS port." ["https"] ~docv:"PORT" in
  Key.(create "https_port" Arg.(opt (some int) None doc))

let certs = generic_kv_ro ~key:Key.(value @@ kv_ro ()) "tls"

let admin_password =
  let doc = Key.Arg.info ~doc:"Password for the administrator." ["admin-password"] ~docv:"STRING" in
  Key.(create "admin_password" Arg.(opt (some string) None doc))

let fs_root =
  let doc = Key.Arg.info ~doc:"Location of calendar data." [ "data" ] ~docv:"DIR" in
  Key.(create "fs_root" Arg.(required string doc))

let tofu =
  let doc = Key.Arg.info ~doc:"If a user does not exist, create them and give them a new calendar." [ "tofu" ] in
  Key.(create "tofu" Arg.(flag doc))

let hostname =
  let doc = Key.Arg.info ~doc:"Hostname to use." [ "host" ] ~docv:"STRING" in
  Key.(create "hostname" Arg.(required string doc))

let monitor =
  let doc = Key.Arg.info ~doc:"Hostname to use for monitoring." [ "monitor" ] ~docv:"STRING" in
  Key.(create "monitor" Arg.(opt (some string) None doc))

let apple_testable =
  let doc = Key.Arg.info ~doc:"Configure the server to use with Apple CCS CalDAVtester." [ "apple-testable" ] in
  Key.(create "apple_testable" Arg.(flag doc))

(*
in the Mirage module (from the mirage package):
code: let keys = List.map Key.abstract [ http_port ; https_port ; admin_password ]
We get: Error: This expression has type
         string option Mirage.Key.key = string option Functoria_key.key
       but an expression was expected of type
         int option Mirage.Key.key = int option Functoria_key.key
       Type string is not compatible with type int
http_port and https_port are of type "int option Key.t", admin_password "string option Key.t".
How to prevent getting Key.abstract specialized to "int option Key.t"?

existential wrapper:
type any_key = Any : 'a Key.key -> any_key
let keys = List.map (fun (Any k) -> Key.abstract k) [Any http_port; Any https_port; Any admin_password]
*)

let main =
  let direct_dependencies = [
    package "uri" ;
<<<<<<< HEAD
    package ~pin:"git+https://github.com/roburio/ocaml-webmachine.git#webdav" "webmachine" ;
    package ~pin:"git+https://github.com/roburio/caldav.git" "caldav" ;
    package ~pin:"git+https://github.com/hannesm/metrics.git#influx-mirage" "metrics" ;
    package ~pin:"git+https://github.com/hannesm/metrics.git#influx-mirage" "metrics-mirage" ;
    package ~pin:"git+https://github.com/hannesm/metrics.git#influx-mirage" "metrics-influx" ;
    package "mirage-fs-unix" ;
    package "mirage-fs-mem" ;
    package "mirage-fs-lwt" ;
=======
    package "irmin-git" ;
    package "irmin-mirage" ;
    package "caldav" ;
    package "mirage-kv-mem" ;
(*    package ~pin:"git+https://github.com/roburio/ocaml-webmachine.git#webdav" "webmachine" ;
      package ~pin:"git+https://github.com/roburio/caldav.git" "caldav" ; *)
>>>>>>> e4657357
  ] in
  let keys =
    [ Key.abstract http_port ; Key.abstract https_port ;
      Key.abstract admin_password ; Key.abstract fs_root ;
      Key.abstract tofu ; Key.abstract hostname ; 
      Key.abstract monitor ; Key.abstract apple_testable ]
  in
  foreign
    ~packages:direct_dependencies ~keys
<<<<<<< HEAD
    "Unikernel.Main" (random @-> pclock @-> mclock @-> kv_ro @-> stackv4 @-> http @-> job)

let () =
  register "caldav" [main $ default_random $ default_posix_clock $default_monotonic_clock $ certs $ net $ http_srv]
=======
    "Unikernel.Main" (random @-> pclock @-> kv_ro @-> http @-> resolver @-> conduit @-> job)

let () =
  register "caldav" [main $ default_random $ default_posix_clock $ certs $ http_srv $ resolver_dns net $ conduit_direct ~tls:true net ]
>>>>>>> e4657357
<|MERGE_RESOLUTION|>--- conflicted
+++ resolved
@@ -62,23 +62,16 @@
 let main =
   let direct_dependencies = [
     package "uri" ;
-<<<<<<< HEAD
     package ~pin:"git+https://github.com/roburio/ocaml-webmachine.git#webdav" "webmachine" ;
     package ~pin:"git+https://github.com/roburio/caldav.git" "caldav" ;
-    package ~pin:"git+https://github.com/hannesm/metrics.git#influx-mirage" "metrics" ;
+(*    package ~pin:"git+https://github.com/hannesm/metrics.git#influx-mirage" "metrics" ;
     package ~pin:"git+https://github.com/hannesm/metrics.git#influx-mirage" "metrics-mirage" ;
     package ~pin:"git+https://github.com/hannesm/metrics.git#influx-mirage" "metrics-influx" ;
-    package "mirage-fs-unix" ;
-    package "mirage-fs-mem" ;
-    package "mirage-fs-lwt" ;
-=======
+*)
     package "irmin-git" ;
     package "irmin-mirage" ;
     package "caldav" ;
     package "mirage-kv-mem" ;
-(*    package ~pin:"git+https://github.com/roburio/ocaml-webmachine.git#webdav" "webmachine" ;
-      package ~pin:"git+https://github.com/roburio/caldav.git" "caldav" ; *)
->>>>>>> e4657357
   ] in
   let keys =
     [ Key.abstract http_port ; Key.abstract https_port ;
@@ -88,14 +81,7 @@
   in
   foreign
     ~packages:direct_dependencies ~keys
-<<<<<<< HEAD
-    "Unikernel.Main" (random @-> pclock @-> mclock @-> kv_ro @-> stackv4 @-> http @-> job)
+    "Unikernel.Main" (random @-> pclock @-> mclock @-> kv_ro @-> http @-> resolver @-> conduit @-> job)
 
 let () =
-  register "caldav" [main $ default_random $ default_posix_clock $default_monotonic_clock $ certs $ net $ http_srv]
-=======
-    "Unikernel.Main" (random @-> pclock @-> kv_ro @-> http @-> resolver @-> conduit @-> job)
-
-let () =
-  register "caldav" [main $ default_random $ default_posix_clock $ certs $ http_srv $ resolver_dns net $ conduit_direct ~tls:true net ]
->>>>>>> e4657357
+  register "caldav" [main $ default_random $ default_posix_clock $ default_monotonic_clock $ certs $ http_srv $ resolver_dns net $ conduit_direct ~tls:true net ]