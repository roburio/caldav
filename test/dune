(test
  (name test)
<<<<<<< HEAD
  (libraries alcotest logs.fmt ptime.clock.os caldav lwt.unix mirage-fs-mem mirage-random-test mirage-clock-unix)
=======
  (libraries alcotest logs.fmt ptime.clock.os caldav lwt.unix mirage-kv-mem mirage-random-test mirage-clock-unix)
>>>>>>> e4657357
  (package caldav))<|MERGE_RESOLUTION|>--- conflicted
+++ resolved
@@ -1,8 +1,4 @@
 (test
   (name test)
-<<<<<<< HEAD
-  (libraries alcotest logs.fmt ptime.clock.os caldav lwt.unix mirage-fs-mem mirage-random-test mirage-clock-unix)
-=======
   (libraries alcotest logs.fmt ptime.clock.os caldav lwt.unix mirage-kv-mem mirage-random-test mirage-clock-unix)
->>>>>>> e4657357
   (package caldav))